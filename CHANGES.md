
# Version History {#CHANGES}

# Version 0.9.3
*Date: 2021-07-08*

- Improved compatibility with GNU C++ Compiler
- Added input mapping service.
- Added task service.
<<<<<<< HEAD
- Added `GetRandomBool()` function.
- Renamed classed and structures for 2D environments to new naming convention.
=======
- Added `GetRanndomBool(`) function.
- Added service to control 2D cameras with mouse and keyboard (`CameraControlService2D`).
>>>>>>> 669eb49a

# Version 0.9.2
*Date: 2021-06-06*

- Added `EntityFactoryService` and extended `Entity` and `EntityComponent` class.

# Version 0.9.1
*Date: 2021-05-26*

- Improved service macros.
- Improved Camera2d.
- Added `IRenderService` interface to set background color.
- Added additional color constants.
- Added signal for mouse movement.

# Version 0.9.0
*Date: 2021-05-24*

- Renamed `MouseButtonListener` alias to `IMouseButtonListener`.
- Renamed `KeystrokeListener` alias to `IKeystrokeListener`.
- Renamed `ITimeService` to `ITimeManager`.
- Improved API of `ServiceManager`.
- Improved configuration of service features by inheritance (experimental).
- Improved `Vector2<T>` template class.
- Added scene graph for two-dimensional renderings.
- Improved/added `MathUtils` class.
- Improved signal facility.

# Version 0.8.0
*Date: 2021-04-07*

- Added interface `ILineRenderer` and to graphics module.
- Added SDL-based implementations of `ILineRenderer` interface.
- Added parameter to `SayVersion` and `SayCopyright` to add an empty line after the output.

# Version 0.7.0
*Date: 2021-03-01*

- Added `GetMicroseconds()` in addition to `GetMilliseconds()`.
- Added functions to query copyright information.

# Version 0.6.4
*Date: 2021-02-02*

- Fixed missing `#pragma once` in ImageRenderer.h

# Version 0.6.3
*Date: 2021-01-20*

- Changed Matrix3 class to be a template and moved it to public include folder.
- Improved `Palette` class.
- Extended and improved `ImageRenderer` class.
- The documentation of the Full API has been updated and slightly extended.

# Version 0.6.1
*Date: 2021-01-14*

- Added option to specify the maximum recursion depth the the scene quadtree in `ImageRenderer` class.

# Version 0.6.0
*Date: 2021-01-13*

- Removed some warnings emitted by MS compilers.
- Fixed missing `#pragma once` in AstUtils0.h
- Added `RotateDeg` method to `Vector2` class.
- Added class ' `ColorHsv` to cover HSV color space as well.
- Better encapsulation of internal functions for SDL applications (API-Level 0).
- Added `RenderRegularPolygon` function for SDL application (API-Level 0).

# Version 0.5.3
*Date: 2020-12-16*
- Extended `Color` class.

# Version 0.5.2
*Date: 2020-12-10*

- Extended `Vector2` template with multiplication operator between two vectors.
- Fixed issue regarding outdated version information.

# Version 0.5.1
*Date: 2020-12-09*

- Added convenient function `SayError()` for easy error output.
- Refactored `Vector2` class to be a template class.
- Added `Vector2d` alias for `astu::Vector2<double>`.
- Improved support for SDL-based applications using API-level 0.

# Version 0.4.0
*Date: 2020-11-25*

- Added service facility for simulations and games.
- Added Entity Component System (ECS) to be used for simulations and games.
- Added template for mathematical vectors in three dimensional space.
- Started to add basic support for SDL-based application for API-level 0.

# Version 0.3.0
*Date: 2020-10-21*

- Initial public release.
- Fixed bug in ask functions causing `AskString` not to work after calling `AskInt` etc.
- Improved error module.
- Added additional math functions.
- Fixed some issues, e.g, compiler warnings and errors on macOS and Windows. 
- Started to work on full access level functions and classes.
- Improved Image class.

# Version 0.2.0
*Date: 2020-08-19*

- Output methods can optionally omit end-of-line from output.
- Added module for error handling.
- Added module for audio processing (API-Level 0).

# Version 0.1.0
*Date: 2020-08-14*

- Initial version.<|MERGE_RESOLUTION|>--- conflicted
+++ resolved
@@ -7,13 +7,9 @@
 - Improved compatibility with GNU C++ Compiler
 - Added input mapping service.
 - Added task service.
-<<<<<<< HEAD
 - Added `GetRandomBool()` function.
 - Renamed classed and structures for 2D environments to new naming convention.
-=======
-- Added `GetRanndomBool(`) function.
 - Added service to control 2D cameras with mouse and keyboard (`CameraControlService2D`).
->>>>>>> 669eb49a
 
 # Version 0.9.2
 *Date: 2021-06-06*
