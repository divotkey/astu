--- conflicted
+++ resolved
@@ -1,9 +1,5 @@
 # CMake file for AST-Utilities Version 0.11.1
-<<<<<<< HEAD
-# Generated Wed Sep 14 07:34:31 CEST 2022 with SWORD Interpreter 1.9.1
-=======
 # Generated Mon Oct 17 11:11:58 CEST 2022 with SWORD Interpreter 1.9.0
->>>>>>> 6cd8f052
 
 # Define required CMake version
 cmake_minimum_required(VERSION 3.1)
@@ -47,12 +43,8 @@
 	include/AstuLogging.h 
 	include/AstuMath.h 
 	include/AstuMisc.h 
-<<<<<<< HEAD
-	include/AstuVelox.h 
-=======
 	include/AstuNetwork.h 
 	include/AstuServices.h 
->>>>>>> 6cd8f052
 	include/AstuSuite2D.h 
 	include/AstuSuiteJack.h 
 	include/AstuSuiteSDL.h 
